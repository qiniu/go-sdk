package kodo

import (
	"encoding/base64"
	"fmt"
	"io"
	"net/url"
	"strconv"

	. "golang.org/x/net/context"
	"qiniupkg.com/api.v7/api"
	"qiniupkg.com/x/log.v7"
)

// ----------------------------------------------------------

// 批量操作。
//
func (p *Client) Batch(ctx Context, ret interface{}, op []string) (err error) {

	return p.CallWithForm(ctx, ret, "POST", p.RSHost+"/batch", map[string][]string{"op": op})
}

// ----------------------------------------------------------

type Bucket struct {
	api.BucketInfo
	Conn *Client
	Name string
}

// 取七牛空间（bucket）的对象实例。
//
// name 是创建该七牛空间（bucket）时采用的名称。
//
func (p *Client) Bucket(name string) Bucket {
	b, err := p.BucketWithSafe(name)
	if err != nil {
		log.Errorf("Bucket(%s) failed: %+v", name, err)
	}
	return b
}

func (p *Client) BucketWithSafe(name string) (Bucket, error) {
	var info api.BucketInfo
	if len(p.UpHosts) == 0 {
		var err error
		info, err = p.apiCli.GetBucketInfo(p.mac.AccessKey, name)
		if err != nil {
			return Bucket{}, err
		}
	} else {
		info.IoHost = p.IoHost
		info.UpHosts = p.UpHosts
	}
	return Bucket{info, p, name}, nil
}

type Entry struct {
	Hash     string `json:"hash"`
	Fsize    int64  `json:"fsize"`
	PutTime  int64  `json:"putTime"`
	MimeType string `json:"mimeType"`
	Type     int    `json:"type"`
	EndUser  string `json:"endUser"`
}

// 取文件属性。
//
// ctx 是请求的上下文。
// key 是要访问的文件的访问路径。
//
func (p Bucket) Stat(ctx Context, key string) (entry Entry, err error) {
	err = p.Conn.Call(ctx, &entry, "POST", p.Conn.RSHost+URIStat(p.Name, key))
	return
}

// 删除一个文件。
//
// ctx 是请求的上下文。
// key 是要删除的文件的访问路径。
//
func (p Bucket) Delete(ctx Context, key string) (err error) {
	return p.Conn.Call(ctx, nil, "POST", p.Conn.RSHost+URIDelete(p.Name, key))
}

// 移动一个文件。
//
// ctx     是请求的上下文。
// keySrc  是要移动的文件的旧路径。
// keyDest 是要移动的文件的新路径。
//
func (p Bucket) Move(ctx Context, keySrc, keyDest string) (err error) {
	return p.Conn.Call(ctx, nil, "POST", p.Conn.RSHost+URIMove(p.Name, keySrc, p.Name, keyDest))
}

// 跨空间（bucket）移动一个文件。
//
// ctx        是请求的上下文。
// keySrc     是要移动的文件的旧路径。
// bucketDest 是文件的目标空间。
// keyDest    是要移动的文件的新路径。
//
func (p Bucket) MoveEx(ctx Context, keySrc, bucketDest, keyDest string) (err error) {
	return p.Conn.Call(ctx, nil, "POST", p.Conn.RSHost+URIMove(p.Name, keySrc, bucketDest, keyDest))
}

// 复制一个文件。
//
// ctx     是请求的上下文。
// keySrc  是要复制的文件的源路径。
// keyDest 是要复制的文件的目标路径。
//
func (p Bucket) Copy(ctx Context, keySrc, keyDest string) (err error) {
	return p.Conn.Call(ctx, nil, "POST", p.Conn.RSHost+URICopy(p.Name, keySrc, p.Name, keyDest))
}

// 修改文件的MIME类型。
//
// ctx  是请求的上下文。
// key  是要修改的文件的访问路径。
// mime 是要设置的新MIME类型。
//
func (p Bucket) ChangeMime(ctx Context, key, mime string) (err error) {
	return p.Conn.Call(ctx, nil, "POST", p.Conn.RSHost+URIChangeMime(p.Name, key, mime))
}

// 修改文件的存储类型。
//
// ctx      是请求的上下文。
// key      是要修改的文件的访问路径。
// fileType 是要设置的新存储类型。
//
func (p Bucket) ChangeType(ctx Context, key string, fileType int) (err error) {
	return p.Conn.Call(ctx, nil, "POST", p.Conn.RSHost+URIChangeType(p.Name, key, fileType))
}

// 从网上抓取一个资源并存储到七牛空间（bucket）中。
//
// ctx 是请求的上下文。
// key 是要存储的文件的访问路径。如果文件已经存在则覆盖。
// url 是要抓取的资源的URL。
//
func (p Bucket) Fetch(ctx Context, key string, url string) (err error) {
	return p.Conn.Call(ctx, nil, "POST", p.IoHost+uriFetch(p.Name, key, url))
}

// 更新文件生命周期
//
// ctx 是请求的上下文。
// key 是要更新的文件的访问路径。
// deleteAfterDays 设置为0表示取消 lifecycle
//
func (p Bucket) DeleteAfterDays(ctx Context, key string, days int) (err error) {
	return p.Conn.Call(ctx, nil, "POST", p.Conn.RSHost+URIDeleteAfterDays(p.Name, key, days))
}

// ----------------------------------------------------------

type ListItem struct {
	Key      string `json:"key"`
	Hash     string `json:"hash"`
	Fsize    int64  `json:"fsize"`
	PutTime  int64  `json:"putTime"`
	MimeType string `json:"mimeType"`
	EndUser  string `json:"endUser"`
}

// 首次请求，请将 marker 设置为 ""。
// 无论 err 值如何，均应该先看 entries 是否有内容。
// 如果后续没有更多数据，err 返回 EOF，markerOut 返回 ""（但不通过该特征来判断是否结束）。
//
func (p Bucket) List(
	ctx Context, prefix, delimiter, marker string, limit int) (entries []ListItem, commonPrefixes []string, markerOut string, err error) {

	listUrl := p.makeListURL(prefix, delimiter, marker, limit)

	var listRet struct {
		Marker   string     `json:"marker"`
		Items    []ListItem `json:"items"`
		Prefixes []string   `json:"commonPrefixes"`
	}
	err = p.Conn.Call(ctx, &listRet, "POST", listUrl)
	if err != nil {
		return
	}
	if listRet.Marker == "" {
		return listRet.Items, listRet.Prefixes, "", io.EOF
	}
	return listRet.Items, listRet.Prefixes, listRet.Marker, nil
}

func (p Bucket) makeListURL(prefix, delimiter, marker string, limit int) string {

	query := make(url.Values)
	query.Add("bucket", p.Name)
	if prefix != "" {
		query.Add("prefix", prefix)
	}
	if delimiter != "" {
		query.Add("delimiter", delimiter)
	}
	if marker != "" {
		query.Add("marker", marker)
	}
	if limit > 0 {
		query.Add("limit", strconv.FormatInt(int64(limit), 10))
	}
	return p.Conn.RSFHost + "/list?" + query.Encode()
}

// ----------------------------------------------------------

type BatchStatItemRet struct {
	Data  Entry  `json:"data"`
	Error string `json:"error"`
	Code  int    `json:"code"`
}

func (p Bucket) BatchStat(ctx Context, keys ...string) (ret []BatchStatItemRet, err error) {

	b := make([]string, len(keys))
	for i, key := range keys {
		b[i] = URIStat(p.Name, key)
	}
	err = p.Conn.Batch(ctx, &ret, b)
	return
}

type BatchItemRet struct {
	Error string `json:"error"`
	Code  int    `json:"code"`
}

func (p Bucket) BatchDelete(ctx Context, keys ...string) (ret []BatchItemRet, err error) {

	b := make([]string, len(keys))
	for i, key := range keys {
		b[i] = URIDelete(p.Name, key)
	}
	err = p.Conn.Batch(ctx, &ret, b)
	return
}

type KeyPair struct {
	Src  string
	Dest string
}

func (p Bucket) BatchMove(ctx Context, entries ...KeyPair) (ret []BatchItemRet, err error) {

	b := make([]string, len(entries))
	for i, e := range entries {
		b[i] = URIMove(p.Name, e.Src, p.Name, e.Dest)
	}
	err = p.Conn.Batch(ctx, &ret, b)
	return
}

func (p Bucket) BatchCopy(ctx Context, entries ...KeyPair) (ret []BatchItemRet, err error) {

	b := make([]string, len(entries))
	for i, e := range entries {
		b[i] = URICopy(p.Name, e.Src, p.Name, e.Dest)
	}
	err = p.Conn.Batch(ctx, &ret, b)
	return
}

// ----------------------------------------------------------

func encodeURI(uri string) string {
	return base64.URLEncoding.EncodeToString([]byte(uri))
}

func uriFetch(bucket, key, url string) string {
	return "/fetch/" + encodeURI(url) + "/to/" + encodeURI(bucket+":"+key)
}

func URIDelete(bucket, key string) string {
	return "/delete/" + encodeURI(bucket+":"+key)
}

func URIStat(bucket, key string) string {
	return "/stat/" + encodeURI(bucket+":"+key)
}

func URICopy(bucketSrc, keySrc, bucketDest, keyDest string) string {
	return "/copy/" + encodeURI(bucketSrc+":"+keySrc) + "/" + encodeURI(bucketDest+":"+keyDest)
}

func URIMove(bucketSrc, keySrc, bucketDest, keyDest string) string {
	return "/move/" + encodeURI(bucketSrc+":"+keySrc) + "/" + encodeURI(bucketDest+":"+keyDest)
}

func URIChangeMime(bucket, key, mime string) string {
	return "/chgm/" + encodeURI(bucket+":"+key) + "/mime/" + encodeURI(mime)
}

<<<<<<< HEAD
func URIChangeType(bucket, key string, fileType int) string {
	return "/chtype/" + encodeURI(bucket+":"+key) + "/type/" + strconv.Itoa(fileType)
=======
func URIDeleteAfterDays(bucket, key string, days int) string {
	return fmt.Sprintf("/deleteAfterDays/%s/%d", encodeURI(bucket+":"+key), days)
>>>>>>> bfdd4d91
}

// ----------------------------------------------------------<|MERGE_RESOLUTION|>--- conflicted
+++ resolved
@@ -297,13 +297,12 @@
 	return "/chgm/" + encodeURI(bucket+":"+key) + "/mime/" + encodeURI(mime)
 }
 
-<<<<<<< HEAD
 func URIChangeType(bucket, key string, fileType int) string {
 	return "/chtype/" + encodeURI(bucket+":"+key) + "/type/" + strconv.Itoa(fileType)
-=======
+
 func URIDeleteAfterDays(bucket, key string, days int) string {
 	return fmt.Sprintf("/deleteAfterDays/%s/%d", encodeURI(bucket+":"+key), days)
->>>>>>> bfdd4d91
+
 }
 
 // ----------------------------------------------------------