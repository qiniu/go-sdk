--- conflicted
+++ resolved
@@ -53,32 +53,28 @@
 // --------------------------------------------------------------------------------
 
 type PutPolicy struct {
-	Scope               string `json:"scope"`
-	Expires             uint32 `json:"deadline"`             // 截止时间（以秒为单位）
-	InsertOnly          uint16 `json:"insertOnly,omitempty"` // 若非0, 即使Scope为 Bucket:Key 的形式也是insert only
-	DetectMime          uint8  `json:"detectMime,omitempty"` // 若非0, 则服务端根据内容自动确定 MimeType
-	CallbackFetchKey    uint8  `json:"callbackFetchKey,omitempty"`
-	FsizeLimit          int64  `json:"fsizeLimit,omitempty"`
-	MimeLimit           string `json:"mimeLimit,omitempty"`
-	SaveKey             string `json:"saveKey,omitempty"`
-	CallbackUrl         string `json:"callbackUrl,omitempty"`
-	CallbackHost        string `json:"callbackHost,omitempty"`
-	CallbackBody        string `json:"callbackBody,omitempty"`
-	CallbackBodyType    string `json:"callbackBodyType,omitempty"`
-	ReturnUrl           string `json:"returnUrl,omitempty"`
-	ReturnBody          string `json:"returnBody,omitempty"`
-	PersistentOps       string `json:"persistentOps,omitempty"`
-	PersistentNotifyUrl string `json:"persistentNotifyUrl,omitempty"`
-	PersistentPipeline  string `json:"persistentPipeline,omitempty"`
-	AsyncOps            string `json:"asyncOps,omitempty"`
-	EndUser             string `json:"endUser,omitempty"`
-	Checksum            string `json:"checksum,omitempty"` // 格式：<HashName>:<HexHashValue>，目前支持 MD5/SHA1。
-<<<<<<< HEAD
-
-	UpHosts []string `json:"uphosts,omitempty"`
-=======
-	DeleteAfterDays     int    `json:"deleteAfterDays,omitempty"`
->>>>>>> 09dfc17c
+	Scope               string   `json:"scope"`
+	Expires             uint32   `json:"deadline"`             // 截止时间（以秒为单位）
+	InsertOnly          uint16   `json:"insertOnly,omitempty"` // 若非0, 即使Scope为 Bucket:Key 的形式也是insert only
+	DetectMime          uint8    `json:"detectMime,omitempty"` // 若非0, 则服务端根据内容自动确定 MimeType
+	CallbackFetchKey    uint8    `json:"callbackFetchKey,omitempty"`
+	FsizeLimit          int64    `json:"fsizeLimit,omitempty"`
+	MimeLimit           string   `json:"mimeLimit,omitempty"`
+	SaveKey             string   `json:"saveKey,omitempty"`
+	CallbackUrl         string   `json:"callbackUrl,omitempty"`
+	CallbackHost        string   `json:"callbackHost,omitempty"`
+	CallbackBody        string   `json:"callbackBody,omitempty"`
+	CallbackBodyType    string   `json:"callbackBodyType,omitempty"`
+	ReturnUrl           string   `json:"returnUrl,omitempty"`
+	ReturnBody          string   `json:"returnBody,omitempty"`
+	PersistentOps       string   `json:"persistentOps,omitempty"`
+	PersistentNotifyUrl string   `json:"persistentNotifyUrl,omitempty"`
+	PersistentPipeline  string   `json:"persistentPipeline,omitempty"`
+	AsyncOps            string   `json:"asyncOps,omitempty"`
+	EndUser             string   `json:"endUser,omitempty"`
+	Checksum            string   `json:"checksum,omitempty"` // 格式：<HashName>:<HexHashValue>，目前支持 MD5/SHA1。
+	UpHosts             []string `json:"uphosts,omitempty"`
+	DeleteAfterDays     int      `json:"deleteAfterDays,omitempty"`
 }
 
 func (p *Client) MakeUptoken(policy *PutPolicy) string {
